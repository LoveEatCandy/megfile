--- conflicted
+++ resolved
@@ -641,15 +641,7 @@
     if not os.path.isfile(path):
         raise FileNotFoundError('%s is not a file' % path)
     with open(path, 'rb') as src:  # type: ignore
-<<<<<<< HEAD
         md5 = calculate_md5(src)
-    return md5
-=======
-        hash_md5 = hashlib.md5()  # nosec
-        for chunk in iter(lambda: src.read(4096), b''):
-            hash_md5.update(chunk)
-        md5 = hash_md5.hexdigest()
-        src.seek(0)
     return md5
 
 
@@ -669,5 +661,4 @@
     :param path: Path to be read
     :returns: Return a string representing the path to which the symbolic link points.
     '''
-    return os.readlink(path)
->>>>>>> 65211ac0
+    return os.readlink(path)